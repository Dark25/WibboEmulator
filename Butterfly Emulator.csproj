--- conflicted
+++ resolved
@@ -111,15 +111,6 @@
     <StartupObject>Butterfly.Program</StartupObject>
   </PropertyGroup>
   <ItemGroup>
-<<<<<<< HEAD
-    <Reference Include="Colorful.Console, Version=1.2.9.0, Culture=neutral, processorArchitecture=MSIL">
-      <HintPath>packages\Colorful.Console.1.2.9\lib\net461\Colorful.Console.dll</HintPath>
-    </Reference>
-    <Reference Include="log4net, Version=2.0.12.0, Culture=neutral, PublicKeyToken=669e0ddf0bb1aa2a, processorArchitecture=MSIL">
-      <HintPath>packages\log4net.2.0.12\lib\net45\log4net.dll</HintPath>
-    </Reference>
-=======
->>>>>>> 94c0be16
     <Reference Include="Microsoft.CSharp" />
     <Reference Include="MySql.Data, Version=6.5.4.0, Culture=neutral, PublicKeyToken=c5687fc88969c44d, processorArchitecture=MSIL">
       <SpecificVersion>False</SpecificVersion>
@@ -707,19 +698,13 @@
     <Compile Include="HabboHotel\Items\ItemExtrabox.cs" />
     <Compile Include="HabboHotel\Items\ItemFactory.cs" />
     <Compile Include="HabboHotel\Items\ItemTemp.cs" />
-<<<<<<< HEAD
-<<<<<<< Updated upstream
     <Compile Include="HabboHotel\Permissions\Permission.cs" />
     <Compile Include="HabboHotel\Permissions\PermissionCommand.cs" />
     <Compile Include="HabboHotel\Permissions\PermissionGroup.cs" />
     <Compile Include="HabboHotel\Permissions\PermissionManager.cs" />
-=======
     <Compile Include="HabboHotel\LandingView\Promotions\Promotion.cs" />
     <Compile Include="HabboHotel\Moderation\ModerationTicket.cs" />
->>>>>>> Stashed changes
-=======
     <Compile Include="HabboHotel\Moderation\ModerationTicket.cs" />
->>>>>>> 94c0be16
     <Compile Include="HabboHotel\Roleplay\Enemy\RPEnemy.cs" />
     <Compile Include="HabboHotel\Roleplay\Enemy\RPEnemyManager.cs" />
     <Compile Include="HabboHotel\Roleplay\Item\RPItemCategory.cs" />
@@ -1095,10 +1080,6 @@
     <Compile Include="HabboHotel\Rooms\Pathfinding\SquareInformation.cs" />
     <Compile Include="HabboHotel\Rooms\Pathfinding\SquarePoint.cs" />
     <Compile Include="HabboHotel\Rooms\Pathfinding\Rotation.cs" />
-<<<<<<< HEAD
-=======
-    <Compile Include="HabboHotel\Roles\RoleManager.cs" />
->>>>>>> 94c0be16
     <Compile Include="HabboHotel\Rooms\AI\BotAI.cs" />
     <Compile Include="HabboHotel\Rooms\AI\Types\GenericBot.cs" />
     <Compile Include="HabboHotel\Rooms\AI\Types\PetBot.cs" />
